--- conflicted
+++ resolved
@@ -6,17 +6,10 @@
 from asgiref.sync import sync_to_async
 
 from lorelie.database.functions.aggregation import Count
-<<<<<<< HEAD
-from lorelie.database.nodes import (InsertNode, IntersectNode, JoinNode, OrderByNode, SelectNode,
-                                    UpdateNode, WhereNode)
-from lorelie.exceptions import (FieldExistsError, MigrationsExistsError,
-                                TableExistsError)
-=======
 from lorelie.database.functions.dates import Extract
 from lorelie.database.nodes import (InsertNode, IntersectNode, OrderByNode,
                                     SelectNode, UpdateNode, WhereNode)
 from lorelie.exceptions import FieldExistsError, MigrationsExistsError
->>>>>>> ddbb6f48
 from lorelie.queries import QuerySet, ValuesIterable
 
 
